# Copyright (c) 2022-2025, The Isaac Lab Project Developers.
# All rights reserved.
#
# SPDX-License-Identifier: BSD-3-Clause

"""Script to play a checkpoint if an RL agent from RL-Games."""

"""Launch Isaac Sim Simulator first."""

import argparse
import sys

from omni.isaac.lab.app import AppLauncher

# add argparse arguments
parser = argparse.ArgumentParser(description="Play a checkpoint of an RL agent from RL-Games.")
parser.add_argument("--video", action="store_true", default=False, help="Record videos during training.")
parser.add_argument("--video_length", type=int, default=200, help="Length of the recorded video (in steps).")
parser.add_argument(
    "--disable_fabric", action="store_true", default=False, help="Disable fabric and use USD I/O operations."
)
parser.add_argument("--num_envs", type=int, default=None, help="Number of environments to simulate.")
parser.add_argument("--task", type=str, default=None, help="Name of the task.")
parser.add_argument("--checkpoint", type=str, default=None, help="Path to model checkpoint.")
parser.add_argument(
    "--use_last_checkpoint",
    action="store_true",
    help="When no checkpoint provided, use the last saved model. Otherwise use the best saved model.",
)
# append AppLauncher cli args
AppLauncher.add_app_launcher_args(parser)
# parse the arguments
args_cli, hydra_args = parser.parse_known_args()
# clear out sys.argv for Hydra
sys.argv = [sys.argv[0]] + hydra_args

# always enable cameras to record video
if args_cli.video:
    args_cli.enable_cameras = True

# launch omniverse app
app_launcher = AppLauncher(args_cli)
simulation_app = app_launcher.app

"""Rest everything follows."""


import gymnasium as gym
import math
import os
import torch

from rl_games.common import env_configurations, vecenv
from rl_games.common.player import BasePlayer
from rl_games.torch_runner import Runner

from omni.isaac.lab.envs import (
    DirectMARLEnv,
    DirectMARLEnvCfg,
    DirectRLEnvCfg,
    ManagerBasedRLEnvCfg,
    multi_agent_to_single_agent,
)
from omni.isaac.lab.utils.assets import retrieve_file_path
from omni.isaac.lab.utils.dict import print_dict

import omni.isaac.lab_tasks  # noqa: F401
from omni.isaac.lab_tasks.utils import get_checkpoint_path
from omni.isaac.lab_tasks.utils.hydra import hydra_task_config
from omni.isaac.lab_tasks.utils.wrappers.rl_games import RlGamesGpuEnv, RlGamesVecEnvWrapper


@hydra_task_config(args_cli.task, "rl_games_cfg_entry_point")
def main(env_cfg: ManagerBasedRLEnvCfg | DirectRLEnvCfg | DirectMARLEnvCfg, agent_cfg: dict):
    # Use `env_cfg` and `agent_cfg` directly where necessary.
    # override configurations with non-hydra CLI arguments
    env_cfg.scene.num_envs = args_cli.num_envs if args_cli.num_envs is not None else env_cfg.scene.num_envs
    env_cfg.sim.device = args_cli.device if args_cli.device is not None else env_cfg.sim.device

    """Play with RL-Games agent."""
    # specify directory for logging experiments
    log_root_path = os.path.join("logs", "rl_games", agent_cfg["params"]["config"]["name"], args_cli.task.split("-")[2])
    log_root_path = os.path.abspath(log_root_path)
    print(f"[INFO] Loading experiment from directory: {log_root_path}")
    # find checkpoint
    if args_cli.checkpoint is None:
        # specify directory for logging runs
        run_dir = agent_cfg["params"]["config"].get("full_experiment_name", ".*")
        # specify name of checkpoint
        if args_cli.use_last_checkpoint:
            checkpoint_file = ".*"
        else:
            # this loads the best checkpoint
            checkpoint_file = f"{agent_cfg['params']['config']['name']}.pth"
        # get path to previous checkpoint
        resume_path = get_checkpoint_path(log_root_path, run_dir, checkpoint_file, other_dirs=["nn"])
    else:
        resume_path = retrieve_file_path(args_cli.checkpoint)
    log_dir = os.path.dirname(os.path.dirname(resume_path))

    # wrap around environment for rl-games
    rl_device = agent_cfg["params"]["config"]["device"]
    clip_obs = agent_cfg["params"]["env"].get("clip_observations", math.inf)
    clip_actions = agent_cfg["params"]["env"].get("clip_actions", math.inf)

    # create isaac environment
    env = gym.make(args_cli.task, cfg=env_cfg, render_mode="rgb_array" if args_cli.video else None)

<<<<<<< HEAD
=======
    # convert to single-agent instance if required by the RL algorithm
    if isinstance(env.unwrapped, DirectMARLEnv):
        env = multi_agent_to_single_agent(env)

>>>>>>> 43a3ce9a
    # wrap for video recording
    if args_cli.video:
        video_kwargs = {
            "video_folder": os.path.join(log_root_path, log_dir, "videos", "play"),
            "step_trigger": lambda step: step == 0,
            "video_length": args_cli.video_length,
            "disable_logger": True,
        }
        print("[INFO] Recording videos during training.")
        print_dict(video_kwargs, nesting=4)
        env = gym.wrappers.RecordVideo(env, **video_kwargs)

    # wrap around environment for rl-games
    env = RlGamesVecEnvWrapper(env, rl_device, clip_obs, clip_actions)

    # register the environment to rl-games registry
    # note: in agents configuration: environment name must be "rlgpu"
    vecenv.register(
        "IsaacRlgWrapper", lambda config_name, num_actors, **kwargs: RlGamesGpuEnv(config_name, num_actors, **kwargs)
    )
    env_configurations.register("rlgpu", {"vecenv_type": "IsaacRlgWrapper", "env_creator": lambda **kwargs: env})

    # load previously trained model
    agent_cfg["params"]["load_checkpoint"] = True
    agent_cfg["params"]["load_path"] = resume_path
    print(f"[INFO]: Loading model checkpoint from: {agent_cfg['params']['load_path']}")

    # set number of actors into agent config
    agent_cfg["params"]["config"]["num_actors"] = env.unwrapped.num_envs
    # create runner from rl-games
    runner = Runner()
    runner.load(agent_cfg)
    # obtain the agent from the runner
    agent: BasePlayer = runner.create_player()
    agent.restore(resume_path)
    agent.reset()

    # reset environment
    obs = env.reset()
    if isinstance(obs, dict):
        obs = obs["obs"]
    timestep = 0
    # required: enables the flag for batched observations
    _ = agent.get_batch_size(obs, 1)
    # initialize RNN states if used
    if agent.is_rnn:
        agent.init_rnn()
    # simulate environment
    # note: We simplified the logic in rl-games player.py (:func:`BasePlayer.run()`) function in an
    #   attempt to have complete control over environment stepping. However, this removes other
    #   operations such as masking that is used for multi-agent learning by RL-Games.
    while simulation_app.is_running():
        # run everything in inference mode
        with torch.inference_mode():
            # convert obs to agent format
            obs = agent.obs_to_torch(obs)
            # agent stepping
            actions = agent.get_action(obs, is_deterministic=agent.is_deterministic)
            # env stepping
            obs, _, dones, _ = env.step(actions)

            # perform operations for terminated episodes
            if len(dones) > 0:
                # reset rnn state for terminated episodes
                if agent.is_rnn and agent.states is not None:
                    for s in agent.states:
                        s[:, dones, :] = 0.0
        if args_cli.video:
            timestep += 1
            # Exit the play loop after recording one video
            if timestep == args_cli.video_length:
                break

    # close the simulator
    env.close()


if __name__ == "__main__":
    # run the main function
    main()
    # close sim app
    simulation_app.close()<|MERGE_RESOLUTION|>--- conflicted
+++ resolved
@@ -79,7 +79,9 @@
 
     """Play with RL-Games agent."""
     # specify directory for logging experiments
-    log_root_path = os.path.join("logs", "rl_games", agent_cfg["params"]["config"]["name"], args_cli.task.split("-")[2])
+    log_root_path = os.path.join(
+        "logs", "rl_games", agent_cfg["params"]["config"]["name"], args_cli.task.split("-")[2]
+    )
     log_root_path = os.path.abspath(log_root_path)
     print(f"[INFO] Loading experiment from directory: {log_root_path}")
     # find checkpoint
@@ -106,13 +108,10 @@
     # create isaac environment
     env = gym.make(args_cli.task, cfg=env_cfg, render_mode="rgb_array" if args_cli.video else None)
 
-<<<<<<< HEAD
-=======
     # convert to single-agent instance if required by the RL algorithm
     if isinstance(env.unwrapped, DirectMARLEnv):
         env = multi_agent_to_single_agent(env)
 
->>>>>>> 43a3ce9a
     # wrap for video recording
     if args_cli.video:
         video_kwargs = {
