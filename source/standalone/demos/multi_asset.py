--- conflicted
+++ resolved
@@ -240,13 +240,6 @@
             # object
             root_state = rigid_object.data.default_root_state.clone()
             root_state[:, :3] += scene.env_origins
-<<<<<<< HEAD
-            rigid_object.write_root_state_to_sim(root_state)
-            # object collection
-            object_state = rigid_object_collection.data.default_object_state.clone()
-            object_state[..., :3] += scene.env_origins.unsqueeze(1)
-            rigid_object_collection.write_object_state_to_sim(object_state)
-=======
             rigid_object.write_root_link_pose_to_sim(root_state[:, :7])
             rigid_object.write_root_com_velocity_to_sim(root_state[:, 7:])
             # object collection
@@ -254,7 +247,6 @@
             object_state[..., :3] += scene.env_origins.unsqueeze(1)
             rigid_object_collection.write_object_link_pose_to_sim(object_state[..., :7])
             rigid_object_collection.write_object_com_velocity_to_sim(object_state[..., 7:])
->>>>>>> 43a3ce9a
             # robot
             # -- root state
             root_state = robot.data.default_root_state.clone()
