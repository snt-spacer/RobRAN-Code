# Copyright (c) 2022-2024, The Isaac Lab Project Developers.
# All rights reserved.
#
# SPDX-License-Identifier: BSD-3-Clause

"""Package containing asset and sensor configurations."""

import os
import toml

# Conveniences to other module directories via relative paths
ISAACLAB_ASSETS_EXT_DIR = os.path.abspath(os.path.join(os.path.dirname(__file__), "../../../"))
"""Path to the extension source directory."""

ISAACLAB_ASSETS_DATA_DIR = os.path.join(ISAACLAB_ASSETS_EXT_DIR, "data")
"""Path to the extension data directory."""

ISAACLAB_ASSETS_METADATA = toml.load(os.path.join(ISAACLAB_ASSETS_EXT_DIR, "config", "extension.toml"))
"""Extension metadata dictionary parsed from the extension.toml file."""

# Configure the module-level variables
__version__ = ISAACLAB_ASSETS_METADATA["package"]["version"]


##
# Configuration for different assets.
##

from .allegro import *
from .ant import *
from .anymal import *
from .cart_double_pendulum import *
from .cartpole import *
from .floating_platform import *
from .franka import *
from .humanoid import *
from .kinova import *
from .leatherback import *
from .leatherback_full import *
<<<<<<< HEAD
=======
from .modular_freeflyer import MODULAR_FREEFLYER_2D_CFG
>>>>>>> 298f1587
from .quadcopter import *
from .ridgeback_franka import *
from .sawyer import *
from .shadow_hand import *
from .unitree import *
from .universal_robots import *<|MERGE_RESOLUTION|>--- conflicted
+++ resolved
@@ -37,13 +37,13 @@
 from .kinova import *
 from .leatherback import *
 from .leatherback_full import *
-<<<<<<< HEAD
-=======
 from .modular_freeflyer import MODULAR_FREEFLYER_2D_CFG
->>>>>>> 298f1587
 from .quadcopter import *
 from .ridgeback_franka import *
 from .sawyer import *
 from .shadow_hand import *
 from .unitree import *
-from .universal_robots import *+from .universal_robots import *
+from .leatherback import *
+from .leatherback_full import *
+from .floating_platform import *